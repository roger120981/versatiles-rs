[workspace]
members = [
	"versatiles",
	"versatiles_container",
	"versatiles_core",
	"versatiles_derive",
	"versatiles_geometry",
	"versatiles_image",
	"versatiles_pipeline",
]
resolver = "2"

[workspace.package]
authors = ["Michael Kreil <versatiles@michael-kreil.de>"]
categories = [
	"command-line-utilities",
	"science::geo",
	"web-programming::http-server",
]
description = "A toolbox for converting, checking and serving map tiles in various formats."
edition = "2024"
homepage = "https://versatiles.org"
keywords = ["versatiles", "mbtiles", "tiles", "map"]
license = "MIT"
readme = "README.md"
repository = "https://github.com/versatiles-org/versatiles-rs"
version = "0.15.7"
exclude = [
	".githooks/",
	".github/",
	".gitignore",
	".prettierignore",
	".vscode/",
	"/docker",
	"/scripts",
	"/testdata",
]

[workspace.metadata.release]
allow-branch = ["main"]
consolidate-commits = true
dependent-version = "upgrade"
pre-release-commit-message = "release: v{{version}}"
shared-version = true
sign-commit = true
sign-tag = true
tag-name = "v{{version}}"

[profile.dev]
opt-level = 1
debug = true
rpath = false
lto = false
debug-assertions = true
panic = "unwind"
incremental = true
overflow-checks = true

[profile.test]
opt-level = 1
lto = false
incremental = true

[profile.release]
opt-level = 3
debug = false
rpath = false
lto = true
debug-assertions = false
codegen-units = 1
panic = "unwind"
incremental = false
overflow-checks = false
strip = true

[workspace.dependencies]
ab_glyph = { version = "0.2.31", default-features = false }
<<<<<<< HEAD
anyhow = { version = "1.0.98", default-features = false, features = ["std"] }
=======
anyhow = { version = "1.0.99", default-features = false, features = ["std"] }
>>>>>>> 5dc489cc
assert_fs = "1.1.3"
async-trait = { version = "0.1.88", default-features = false }
axum = { version = "0.8.4", default-features = false, features = [
	"http1",
	"http2",
	"tokio",
] }
byteorder = { version = "1.5.0", default-features = false, features = ["std"] }
<<<<<<< HEAD
clap = { version = "4.5.43", features = ["derive"] }
=======
clap = { version = "4.5.45", features = ["derive"] }
>>>>>>> 5dc489cc
enumset = { version = "1.1.7", default-features = false }
futures = { version = "0.3.31", features = ["default"] }
hyper = { version = "1.6.0", default-features = false, features = ["http2"] }
itertools = { version = "0.14.0", default-features = false }
lazy_static = { version = "1.5.0", default-features = false }
log = { version = "0.4.27", default-features = false }
num_cpus = { version = "1.17.0", default-features = false }
pretty_assertions = "1.4.1"
regex = { version = "1.11.1", default-features = false, features = [
	"std",
	"unicode-case",
	"unicode-perl",
] }
<<<<<<< HEAD
reqwest = { version = "0.12.22", default-features = false }
=======
reqwest = { version = "0.12.23", default-features = false }
>>>>>>> 5dc489cc
rstest = { version = "0.26.1", default-features = false }
tokio = { version = "1.47.1", features = ["rt-multi-thread", "sync"] }
wildmatch = { version = "2.4.0", default-features = false }

versatiles = { version = "0.15.7", path = "versatiles", default-features = false }
versatiles_container = { version = "0.15.7", path = "versatiles_container", default-features = false }
versatiles_core = { version = "0.15.7", path = "versatiles_core", default-features = false }
versatiles_derive = { version = "0.15.7", path = "versatiles_derive", default-features = false }
versatiles_geometry = { version = "0.15.7", path = "versatiles_geometry", default-features = false }
versatiles_image = { version = "0.15.7", path = "versatiles_image", default-features = false }
versatiles_pipeline = { version = "0.15.7", path = "versatiles_pipeline", default-features = false }<|MERGE_RESOLUTION|>--- conflicted
+++ resolved
@@ -75,11 +75,7 @@
 
 [workspace.dependencies]
 ab_glyph = { version = "0.2.31", default-features = false }
-<<<<<<< HEAD
 anyhow = { version = "1.0.98", default-features = false, features = ["std"] }
-=======
-anyhow = { version = "1.0.99", default-features = false, features = ["std"] }
->>>>>>> 5dc489cc
 assert_fs = "1.1.3"
 async-trait = { version = "0.1.88", default-features = false }
 axum = { version = "0.8.4", default-features = false, features = [
@@ -88,11 +84,7 @@
 	"tokio",
 ] }
 byteorder = { version = "1.5.0", default-features = false, features = ["std"] }
-<<<<<<< HEAD
 clap = { version = "4.5.43", features = ["derive"] }
-=======
-clap = { version = "4.5.45", features = ["derive"] }
->>>>>>> 5dc489cc
 enumset = { version = "1.1.7", default-features = false }
 futures = { version = "0.3.31", features = ["default"] }
 hyper = { version = "1.6.0", default-features = false, features = ["http2"] }
@@ -106,11 +98,7 @@
 	"unicode-case",
 	"unicode-perl",
 ] }
-<<<<<<< HEAD
 reqwest = { version = "0.12.22", default-features = false }
-=======
-reqwest = { version = "0.12.23", default-features = false }
->>>>>>> 5dc489cc
 rstest = { version = "0.26.1", default-features = false }
 tokio = { version = "1.47.1", features = ["rt-multi-thread", "sync"] }
 wildmatch = { version = "2.4.0", default-features = false }
